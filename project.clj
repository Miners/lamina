--- conflicted
+++ resolved
@@ -1,8 +1,4 @@
-<<<<<<< HEAD
-(defproject lamina "0.4.0-beta1"
-=======
-(defproject lamina "0.4.0-beta2-SNAPSHOT"
->>>>>>> bada348f
+(defproject lamina "0.4.0-beta3"
   :description "event-driven data structures for clojure"
   :dependencies [[org.clojure/clojure "1.2.0"]
                  [org.clojure/clojure-contrib "1.2.0"]
