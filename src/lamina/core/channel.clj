--- conflicted
+++ resolved
@@ -110,484 +110,9 @@
   "Enqueues the final messages into the channel, sealing it.  When this message is
    received, the channel will be closed."
   [ch & messages]
-<<<<<<< HEAD
-  (enqueue-and-close- ch messages))
-
-;;;
-
-(defn constant-channel
-  "A channel which can hold zero or one messages in the queue.  Once it has
-   a message, that message cannot be consumed.  Meant to communicate a single,
-   constant value via a channel."
-  ([message]
-     (let [ch (constant-channel)]
-       (enqueue ch message)
-       ch))
-  ([]
-     (let [result (ref nil)
-	   complete (ref false)
-	   listeners (ref #{})
-	   receivers (ref #{})
-
-	   subscribe
-	   (fn [fs set handler]
-	     (let [value (dosync
-			   (if @complete
-			     @result
-			     (do
-			       (apply alter set conj fs)
-			       ::incomplete)))]
-	       (when-not (= ::incomplete value)
-		 (doseq [f fs]
-		   (handler f value))))
-	     nil)]
-
-       ^{:type ::constant-channel}
-       (reify Channel Counted
-	 (count [_]
-	   (if @complete 1 0))
-	 (toString [_]
-	   (if @complete
-	     (->> (with-out-str (pprint @result))
-	       drop-last
-	       (apply str))))
-	 (listen- [this fs]
-	   (subscribe fs listeners
-	     #(when-let [f (%1 %2)]
-		(f %2)))
-	   true)
-	 (receive-all- [this fs]
-	   (receive- this fs)
-	   true)
-	 (receive-while- [this callback-predicate-map]
-	   (doseq [[f pred] callback-predicate-map]
-	     (receive this #(when (pred %) (f %))))
-	   true)
-	 (try-receive [_]
-	   [@complete @result])
-	 (on-close- [_ _]
-	   )
-	 (receive- [this fs]
-	   (subscribe fs receivers #(%1 %2))
-	   true)
-	 (cancel-callback- [_ fs]
-	   (dosync
-	     (apply alter listeners disj fs)
-	     (apply alter receivers disj fs)))
-	 (on-zero-callbacks- [_ fs])
-	 (enqueue- [_ msgs]
-	   (when-not (= 1 (count msgs))
-	     (throw (Exception. "Constant channels can only contain a single message.")))
-	   (let [msg (first msgs)
-		 callbacks (dosync
-			     (if @complete
-			       ::invalid
-			       (do
-				 (ref-set result msg)
-				 (ref-set complete true)
-				 (let [coll (filter identity
-					      (doall
-						(concat
-						  (map #(% msg) @listeners)
-						  @receivers)))]
-				   (ref-set listeners nil)
-				   (ref-set receivers nil)
-				   coll))))]
-	     (if (= ::invalid callbacks)
-	       false
-	       (do
-		 (doseq [f callbacks]
-		   (f msg))
-		 true))))
-	 (enqueue-and-close- [this msgs]
-	   (enqueue- this msgs))
-	 (sealed? [_]
-	   @complete)
-	 (closed? [_]
-	   false)))))
-
-(defn channel
-  "An implementation of a unidirectional channel with an unbounded queue."
-  [& messages]
-  (let [messages (ref (if (empty? messages)
-			clojure.lang.PersistentQueue/EMPTY
-			(apply conj clojure.lang.PersistentQueue/EMPTY messages)))
-	transient-receivers (ref #{})
-	receivers (ref #{})
-	listeners (ref #{})
-	conditional-receivers (ref {})
-	on-close-channel (constant-channel)
-
-	empty-callbacks (ref #{}) ;; on the removal of all callbacks
-	   
-	sealed (ref false)
-
-	cached-receivers (ref nil)
-	   
-	listener-callbacks
-	(fn [messages]
-	  (ensure listeners)
-	  (let [msg (first messages)
-		callbacks (doall (filter identity (map #(% msg) @listeners)))]
-	    (ref-set listeners #{})
-	    (when-not (empty? callbacks)
-	      [[msg callbacks]])))
-	   
-	receiver-callbacks
-	(fn [messages]
-	  (ensure receivers)
-	  (let [callbacks @receivers]
-	    (when-not (empty? callbacks)
-	      (map #(list % callbacks) messages))))
-
-	conditional-receiver-callbacks
-	(fn [messages]
-	  (ensure conditional-receivers)
-	  (let [receiver-map @conditional-receivers]
-	    (when-not (empty? receiver-map)
-	      (loop [messages messages, receivers (set (keys receiver-map)), callbacks []]
-		(if (empty? messages)
-		  (do
-		    (alter conditional-receivers #(apply hash-map (mapcat list receivers (map % receivers))))
-		    callbacks)
-		  (let [msg (first messages)
-			receivers* (set (filter #((receiver-map %) msg) receivers))
-			closed-receivers (difference receivers receivers*)
-			callbacks* (cond
-				     (empty? receivers*) (conj callbacks [::close closed-receivers])
-				     (empty? closed-receivers) (conj callbacks [msg receivers*])
-				     :else (conj callbacks [msg receivers*] [::close closed-receivers]))]
-		    (if (empty? receivers*)
-		      (do
-			(ref-set conditional-receivers {})
-			callbacks*)
-		      (recur (rest messages) receivers* callbacks*))))))))
-	   
-	transient-receiver-callbacks
-	(fn [messages]
-	  (ensure transient-receivers)
-	  (let [callbacks @transient-receivers]
-	    (when-not (empty? callbacks)
-	      (ref-set transient-receivers #{})
-	      [[(first messages) callbacks]])))
-
-	update-cached-receivers
-	(fn []
-	  (ref-set cached-receivers
-	    (when (and
-		    (pos? (count @receivers))
-		    (empty? @transient-receivers)
-		    (empty? @conditional-receivers)
-		    (empty? @listeners))
-	      @receivers)))
-
-	on-zero-callbacks
-	(fn []
-	  (doseq [f @empty-callbacks]
-	    (f))
-	  (dosync
-	    (ref-set empty-callbacks #{})
-	    (ref-set receivers #{})
-	    (ref-set conditional-receivers {}))
-	  nil)
-
-	callbacks
-	(fn callbacks
-	  ([]
-	     (ensure messages)
-	     (let [msgs @messages]
-	       (if (and @sealed (> (count msgs) 1))
-		 (callbacks (drop-last msgs))
-		 (callbacks msgs))))
-	  ([msgs]
-	     (when-not (empty? msgs)
-	       (let [callbacks [(listener-callbacks msgs)
-				(receiver-callbacks msgs)
-				(transient-receiver-callbacks msgs)
-				(conditional-receiver-callbacks msgs)]]
-		 (let [message-count (apply max
-				       (count (filter #(not= (first %) ::close) (last callbacks)))
-				       (map count (take 3 callbacks)))]
-		   (if (= 1 message-count)
-		     (alter messages pop)
-		     (alter messages #(reduce (fn [s f] (f s)) % (repeat message-count pop)))))
-		 (when (and (empty? @messages) @sealed)
-		   (ref-set receivers nil))
-		 (apply concat callbacks)))))
-	   
-	send-to-callbacks
-	(fn send-to-callbacks [s]
-	  (if (= ::invalid s)
-	    false
-	    (do
-	      (doseq [[msg fns] s]
-		(doseq [f fns]
-		  (f msg)))
-	      (if (and @sealed (= 1 (count @messages)))
-		(doseq [[msg fns] (dosync (callbacks @messages))]
-		  (doseq [f fns]
-		    (f msg))))
-	      (when (and @sealed (zero? (count @messages)))
-		(enqueue on-close-channel nil))
-	      true)))
-
-	callback-count
-	(fn []
-	  (apply + (map #(count @%) [listeners receivers transient-receivers conditional-receivers])))
-	   
-	can-enqueue?
-	#(not @sealed)
-	   
-	can-receive?
-	#(not (and @sealed (empty? @messages)))
-
-	assert-fns
-	#(when-not (every? fn? %)
-	   (throw (Exception. "All callbacks must be functions.")))]
-
-    (receive on-close-channel (fn [_] (on-zero-callbacks)))
-    
-    ^{:type ::channel}
-    (reify Channel Counted
-      (count [_]
-	(count @messages))
-      (toString [_]
-	(->> (with-out-str (pprint (vec @messages)))
-	  drop-last
-	  (apply str)))
-      (receive-all- [_ fs]
-	(assert-fns fs)
-	(send-to-callbacks
-	  (dosync
-	    (if-not (can-receive?)
-	      ::invalid
-	      (do
-		(apply alter receivers conj fs)
-		(update-cached-receivers)
-		(callbacks))))))
-      (receive- [this fs]
-	(assert-fns fs)
-	(send-to-callbacks
-	  (dosync
-	    (if-not (can-receive?)
-	      ::invalid
-	      (do
-		(apply alter transient-receivers conj fs)
-		(update-cached-receivers)
-		(callbacks))))))
-      (try-receive [_]
-	(dosync
-	  (if (empty? @messages)
-	    [false nil]
-	    (do
-	      (let [msg (first @messages)]
-		(alter messages pop)
-		(when (and @sealed (empty? @messages))
-		  (enqueue on-close-channel nil))
-		[true msg])))))
-      (receive-while- [this callback-predicate-map]
-	(assert-fns (keys callback-predicate-map))
-	(assert-fns (vals callback-predicate-map))
-	(send-to-callbacks
-	  (dosync
-	    (if-not (can-receive?)
-	      ::invalid
-	      (do
-		(apply alter conditional-receivers merge callback-predicate-map)
-		(update-cached-receivers)
-		(callbacks))))))
-      (listen- [this fs]
-	(assert-fns fs)
-	(send-to-callbacks
-	  (dosync
-	    (if-not (can-receive?)
-	      ::invalid
-	      (do
-		(apply alter listeners conj fs)
-		(update-cached-receivers)
-		(callbacks))))))
-      (cancel-callback- [_ fs]
-	(assert-fns fs)
-	(when (dosync
-		(let [cnt (callback-count)]
-		  (alter listeners #(set (apply disj % fs)))
-		  (alter receivers #(set (apply disj % fs)))
-		  (alter transient-receivers #(set (apply disj % fs)))
-		  (apply alter conditional-receivers dissoc fs)
-		  (update-cached-receivers)
-		  (and (pos? cnt) (zero? (callback-count)))))
-	  (on-zero-callbacks)))
-      (on-zero-callbacks- [_ fs]
-	(assert-fns fs)
-	(dosync
-	  (apply alter empty-callbacks conj fs))
-	nil)
-      (on-close- [_ fs]
-	(apply receive on-close-channel (map #(fn [_] (%)) fs)))
-      (enqueue- [this msgs]
-	(if-let [fs @cached-receivers]
-	  (if-not (can-enqueue?)
-	    false
-	    (do
-	      (doseq [f fs]
-		(doseq [msg msgs]
-		  (f msg)))
-	      true))
-	  (send-to-callbacks
-	    (dosync
-	      (if-not (can-enqueue?)
-		::invalid
-		(do
-		  (apply alter messages conj msgs)
-		  (callbacks)))))))
-      (enqueue-and-close- [_ msgs]
-	(send-to-callbacks
-	  (dosync
-	    (if-not (can-enqueue?)
-	      ::invalid
-	      (do
-		(ref-set sealed true)
-		(apply alter messages conj msgs)
-		(callbacks))))))
-      (sealed? [_]
-	@sealed)
-      (closed? [_]
-	(and @sealed (empty? @messages))))))
-
-(def nil-channel
-  ^{:type ::channel}
-  (reify Channel Counted
-    (count [_] 0)
-    (toString [_] "[]")
-    (receive- [_ fs] false)
-    (receive-all- [_ fs] false)
-    (receive-while- [_ callback-predicate-map] false)
-    (try-receive [_] [false nil])
-    (listen- [_ f] false)
-    (cancel-callback- [_ fs])
-    (closed? [_] true)
-    (sealed? [_] true)
-    (on-zero-callbacks- [_ fs])
-    (on-close- [_ fs]
-      (doseq [f fs]
-	(f)))
-    (enqueue- [_ msgs] false)
-    (enqueue-and-close- [_ msgs] false)))
-
-
-(defn splice
-  "Splices together a message source and a message destination
-   into a single channel."
-  [src dst]
-  ^{:type ::channel}
-  (reify Channel Counted
-    (count [_]
-      (count src))
-    (toString [_]
-      (str src))
-    (receive- [_ fs]
-      (receive- src fs))
-    (receive-all- [_ fs]
-      (receive-all- src fs))
-    (receive-while- [_ callback-predicate-map]
-      (receive-while src callback-predicate-map))
-    (try-receive [_]
-      (try-receive src))
-    (listen- [_ fs]
-      (listen- src fs))
-    (cancel-callback- [_ fs]
-      (cancel-callback- src fs))
-    (on-zero-callbacks- [_ fs]
-      (on-zero-callbacks- src fs))
-    (on-close- [_ fs]
-      (on-close- src fs))
-    (closed? [_]
-      (closed? src))
-    (sealed? [_]
-      (sealed? dst))
-    (enqueue- [_ msgs]
-      (enqueue- dst msgs))
-    (enqueue-and-close- [_ msgs]
-      (enqueue-and-close- dst msgs))))
-
-(defn channel-pair
-  "Creates paired channels, where an enqueued message from one channel
-   can be received from the other."
-  ([]
-     (channel-pair (channel) (channel)))
-  ([a b]
-     [(splice a b) (splice b a)]))
-
-(defn wrap-channel
-  "Returns a receive-only channel which maps 'f' over all messages from 'ch'."
-  [ch f]
-  (let [callback-map (atom {})
-	transform-predicate (fn [predicate]
-			      (fn [msg]
-				(if (and (nil? msg) (closed? ch))
-				  true
-				  (let [val (f msg)]
-				    (if (= ::ignore val)
-				      true
-				      (predicate val))))))
-	transform-callback (fn [callback]
-			     (fn [msg]
-			       (if (and (nil? msg) (closed? ch))
-				 (callback nil)
-				 (let [val (f msg)]
-				   (if-not (= ::ignore val)
-				     (callback val)
-				     (when (closed? ch)
-				       (callback nil)))))))
-	transform-callbacks (fn [callbacks]
-			      (let [callbacks* (map transform-callback callbacks)]
-				(swap! callback-map #(merge (zipmap callbacks callbacks*) %))
-				callbacks*))
-	remove-callbacks (fn [callbacks]
-			   (let [callbacks* (map @callback-map callbacks)]
-			     (apply swap! callback-map dissoc callbacks)
-			     callbacks*))]
-    ^{:type ::channel}
-    (reify Channel
-      (toString [_]
-	"[ ... wrapped channel ... ]")
-      (receive- [_ fs]
-	(receive- ch (transform-callbacks fs)))
-      (receive-all- [_ fs]
-	(receive-all- ch (transform-callbacks fs)))
-      (receive-while- [_ callback-predicate-map]
-	(receive-while ch
-	  (zipmap
-	    (transform-callbacks (keys callback-predicate-map))
-	    (map transform-predicate (vals callback-predicate-map)))))
-      (try-receive [_]
-	(let [[success value] (try-receive ch)
-	      value (and success (f value))
-	      success (and success (not= ::ignore value))]
-	  (if success
-	    [true value]
-	    [false nil])))
-      (listen- [_ fs]
-	(listen- ch (transform-callbacks fs)))
-      (cancel-callback- [_ fs]
-	(cancel-callback- ch (remove-callbacks fs)))
-      (on-zero-callbacks- [_ fs]
-	(on-zero-callbacks- ch fs))
-      (on-close- [_ fs]
-	(on-close- ch fs))
-      (closed? [_]
-	(closed? ch))
-      (sealed? [_]
-	true)
-      (enqueue- [_ msgs]
-	false)
-      (enqueue-and-close- [_ msgs]
-	false))))
-=======
   (apply enqueue ch messages)
   (when-not (constant-channel? ch)
     (close ch)))
->>>>>>> c3eeb495
 
 (defn sealed-channel
   "Creates a channel which is already sealed."
